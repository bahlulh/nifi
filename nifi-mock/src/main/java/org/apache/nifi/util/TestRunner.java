/*
 * Licensed to the Apache Software Foundation (ASF) under one or more
 * contributor license agreements.  See the NOTICE file distributed with
 * this work for additional information regarding copyright ownership.
 * The ASF licenses this file to You under the Apache License, Version 2.0
 * (the "License"); you may not use this file except in compliance with
 * the License.  You may obtain a copy of the License at
 *
 *     http://www.apache.org/licenses/LICENSE-2.0
 *
 * Unless required by applicable law or agreed to in writing, software
 * distributed under the License is distributed on an "AS IS" BASIS,
 * WITHOUT WARRANTIES OR CONDITIONS OF ANY KIND, either express or implied.
 * See the License for the specific language governing permissions and
 * limitations under the License.
 */
package org.apache.nifi.util;

import java.io.IOException;
import java.io.InputStream;
import java.nio.file.Path;
import java.util.List;
import java.util.Map;

import org.apache.nifi.components.AllowableValue;
import org.apache.nifi.components.PropertyDescriptor;
import org.apache.nifi.components.ValidationResult;
import org.apache.nifi.controller.ControllerService;
import org.apache.nifi.controller.queue.QueueSize;
import org.apache.nifi.flowfile.FlowFile;
import org.apache.nifi.processor.ProcessContext;
import org.apache.nifi.processor.ProcessSessionFactory;
import org.apache.nifi.processor.Processor;
import org.apache.nifi.processor.Relationship;
import org.apache.nifi.provenance.ProvenanceEventRecord;
import org.apache.nifi.provenance.ProvenanceReporter;
import org.apache.nifi.reporting.InitializationException;
import org.apache.nifi.state.MockStateManager;

public interface TestRunner {

    /**
     * @return the {@link Processor} for which this <code>TestRunner</code> is
     *         configured
     */
    Processor getProcessor();

    /**
     * @return the {@link ProcessSessionFactory} that this
     *         <code>TestRunner</code> will use to invoke the
     *         {@link Processor#onTrigger(ProcessContext, ProcessSessionFactory)} method
     */
    ProcessSessionFactory getProcessSessionFactory();

    /**
     * @return the {@Link ProcessContext} that this <code>TestRunner</code> will
     *         use to invoke the
     *         {@link Processor#onTrigger(ProcessContext, ProcessSessionFactory) onTrigger}
     *         method
     */
    ProcessContext getProcessContext();

    /**
     * Performs exactly the same operation as calling {@link #run(int)} with a
     * value of 1.
     */
    void run();

    /**
     * Performs the same operation as calling {@link #run(int, boolean)} with a
     * value of <code>true</code>
     *
     * @param iterations number of iterations
     */
    void run(int iterations);

    /**
     * performs the same operation as calling {@link #run(int, boolean, boolean)}
     * with a value of {@code iterations}, {@code stopOnFinish}, {@code true}
     *
     * @param iterations number of iterations
     * @param stopOnFinish flag to stop when finished
     */
    void run(int iterations, boolean stopOnFinish);

    /**
     * This method runs the {@link Processor} <code>iterations</code> times,
     * using the sequence of steps below:
     * <ul>
     * <li>
     * If {@code initialize} is true, run all methods on the Processor that are
     * annotated with the
     * {@link org.apache.nifi.processor.annotation.OnScheduled @OnScheduled} annotation. If
     * any of these methods throws an Exception, the Unit Test will fail.
     * </li>
     * <li>
     * Schedule the
     * {@link Processor#onTrigger(ProcessContext, ProcessSessionFactory) onTrigger}
     * method to be invoked <code>iterations</code> times. The number of threads
     * used to run these iterations is determined by the ThreadCount of this
     * <code>TestRunner</code>. By default, the value is set to 1, but it can be
     * modified by calling the {@link #setThreadCount(int)} method.
     * </li>
     * <li>
     * As soon as the first thread finishes its execution of
     * {@link Processor#onTrigger(ProcessContext, ProcessSessionFactory) onTrigger},
     * all methods on the Processor that are annotated with the
     * {@link org.apache.nifi.processor.annotation.OnUnscheduled @OnUnscheduled} annotation
     * are invoked. If any of these methods throws an Exception, the Unit Test
     * will fail.
     * </li>
     * <li>
     * Waits for all threads to finish execution.
     * </li>
     * <li>
     * If and only if the value of <code>shutdown</code> is true: Call all
     * methods on the Processor that is annotated with the
     * {@link org.apache.nifi.processor.annotation.OnStopped @OnStopped} annotation.
     * </li>
     * </ul>
     *
     * @param iterations number of iterations
     * @param stopOnFinish whether or not to run the Processor methods that are
     *            annotated with {@link org.apache.nifi.processor.annotation.OnStopped @OnStopped}
     * @param initialize true if must initialize
     */
    void run(int iterations, boolean stopOnFinish, final boolean initialize);

    /**
     * This method runs the {@link Processor} <code>iterations</code> times,
     * using the sequence of steps below:
     * <ul>
     * <li>
     * If {@code initialize} is true, run all methods on the Processor that are
     * annotated with the
     * {@link org.apache.nifi.processor.annotation.OnScheduled @OnScheduled} annotation. If
     * any of these methods throws an Exception, the Unit Test will fail.
     * </li>
     * <li>
     * Schedule the
     * {@link Processor#onTrigger(ProcessContext, ProcessSessionFactory) onTrigger}
     * method to be invoked <code>iterations</code> times. The number of threads
     * used to run these iterations is determined by the ThreadCount of this
     * <code>TestRunner</code>. By default, the value is set to 1, but it can be
     * modified by calling the {@link #setThreadCount(int)} method.
     * </li>
     * <li>
     * As soon as the first thread finishes its execution of
     * {@link Processor#onTrigger(ProcessContext, ProcessSessionFactory) onTrigger},
     * all methods on the Processor that are annotated with the
     * {@link org.apache.nifi.processor.annotation.OnUnscheduled @OnUnscheduled} annotation
     * are invoked. If any of these methods throws an Exception, the Unit Test
     * will fail.
     * </li>
     * <li>
     * Waits for all threads to finish execution.
     * </li>
     * <li>
     * If and only if the value of <code>shutdown</code> is true: Call all
     * methods on the Processor that is annotated with the
     * {@link org.apache.nifi.processor.annotation.OnStopped @OnStopped} annotation.
     * </li>
     * </ul>
     *
     * @param iterations number of iterations
     * @param stopOnFinish whether or not to run the Processor methods that are
     *            annotated with {@link org.apache.nifi.processor.annotation.OnStopped @OnStopped}
     * @param initialize true if must initialize
     * @param runWait indicates the amount of time in milliseconds that the framework should wait for
     *            processors to stop running before calling the {@link org.apache.nifi.processor.annotation.OnUnscheduled @OnUnscheduled} annotation
     */
    void run(int iterations, boolean stopOnFinish, final boolean initialize, final long runWait);

    /**
     * Invokes all methods on the Processor that are annotated with the
     * {@link org.apache.nifi.processor.annotation.OnShutdown @OnShutdown} annotation. If
     * any of these methods throws an Exception, the Unit Test will fail
     */
    void shutdown();

    /**
     * Updates the number of threads that will be used to run the Processor when
     * calling the {@link #run()} or {@link #run(int)} methods.
     *
     * @param threadCount num threads
     */
    void setThreadCount(int threadCount);

    /**
     * @return the currently configured number of threads that will be used to
     *         runt he Processor when calling the {@link #run()} or {@link #run(int)}
     *         methods
     */
    int getThreadCount();

    /**
     * Updates the value of the property with the given PropertyDescriptor to
     * the specified value IF and ONLY IF the value is valid according to the
     * descriptor's validator. Otherwise, Assert.fail() is called, causing the
     * unit test to fail
     *
     * @param propertyName name
     * @param propertyValue value
     * @return result
     */
    ValidationResult setProperty(String propertyName, String propertyValue);

    /**
     * Updates the value of the property with the given PropertyDescriptor to
     * the specified value IF and ONLY IF the value is valid according to the
     * descriptor's validator. Otherwise, Assert.fail() is called, causing the
     * unit test to fail
     *
     * @param descriptor descriptor
     * @param value value
     * @return result
     */
    ValidationResult setProperty(PropertyDescriptor descriptor, String value);

    /**
     * Updates the value of the property with the given PropertyDescriptor to
     * the specified value IF and ONLY IF the value is valid according to the
     * descriptor's validator. Otherwise, Assert.fail() is called, causing the
     * unit test to fail
     *
     * @param descriptor descriptor
     * @param value allowable valu
     * @return result
     */
    ValidationResult setProperty(PropertyDescriptor descriptor, AllowableValue value);

    /**
     * Sets the annotation data.
     *
     * @param annotationData data
     */
    void setAnnotationData(String annotationData);

    /**
     * Asserts that all FlowFiles that were transferred were transferred to the
     * given relationship
     *
     * @param relationship to verify
     */
    void assertAllFlowFilesTransferred(String relationship);

    /**
     * Asserts that all FlowFiles that were transferred were transferred to the
     * given relationship
     *
     * @param relationship to verify
     */
    void assertAllFlowFilesTransferred(Relationship relationship);

    /**
     * Asserts that all FlowFiles that were transferred were transferred to the
     * given relationship and that the number of FlowFiles transferred is equal
     * to <code>count</code>
     *
     * @param relationship to verify
     * @param count number of expected transfers
     */
    void assertAllFlowFilesTransferred(String relationship, int count);

    /**
     * Asserts that all FlowFiles that were transferred were transferred to the
     * given relationship and that the number of FlowFiles transferred is equal
     * to <code>count</code>
     *
     * @param relationship to verify
     * @param count number of expected transfers
     */
    void assertAllFlowFilesTransferred(Relationship relationship, int count);

    /**
     * Assert that the number of FlowFiles transferred to the given relationship
     * is equal to the given count
     *
     * @param relationship to verify
     * @param count number of expected transfers
     */
    void assertTransferCount(Relationship relationship, int count);

    /**
     * Assert that the number of FlowFiles transferred to the given relationship
     * is equal to the given count
     *
     * @param relationship to verify
     * @param count number of expected transfers
     */
    void assertTransferCount(String relationship, int count);

    /**
     * Assert that there are no FlowFiles left on the input queue.
     */
    void assertQueueEmpty();

    /**
     * @return <code>true</code> if the Input Queue to the Processor is empty,
     *         <code>false</code> otherwise
     */
    boolean isQueueEmpty();

    /**
     * Assert that there is at least one FlowFile left on the input queue.
     */
    void assertQueueNotEmpty();

    /**
     * Assert that the currently configured set of properties/annotation data
     * are valid
     */
    void assertValid();

    /**
     * Assert that the currently configured set of properties/annotation data
     * are NOT valid
     */
    void assertNotValid();

    /**
     * Resets the Transfer Counts that indicate how many FlowFiles have been
     * transferred to each Relationship and removes from memory any FlowFiles
     * that have been transferred to this Relationships. This method should be
     * called between successive calls to {@link #run(int) run} if the output is
     * to be examined after each run.
     */
    void clearTransferState();

    /**
     * Enqueues the given FlowFiles into the Processor's input queue
     *
     * @param flowFiles to enqueue
     */
    void enqueue(FlowFile... flowFiles);

    /**
     * Reads the content from the given {@link Path} into memory and creates a
     * FlowFile from this content with no attributes and adds this FlowFile to
     * the Processor's Input Queue
     *
     * @param path to read content from
     * @throws IOException if unable to read content
     */
    void enqueue(Path path) throws IOException;

    /**
     * Reads the content from the given {@link Path} into memory and creates a
     * FlowFile from this content with the given attributes and adds this
     * FlowFile to the Processor's Input Queue
     *
     * @param path to read content from
     * @param attributes attributes to use for new flow file
     * @throws IOException if unable to read content
     */
    void enqueue(Path path, Map<String, String> attributes) throws IOException;

    /**
     * Copies the content from the given byte array into memory and creates a
     * FlowFile from this content with no attributes and adds this FlowFile to
     * the Processor's Input Queue
     *
     * @param data to enqueue
     */
    void enqueue(byte[] data);

    /**
     * Creates a FlowFile with the content set to the given string (in UTF-8 format), with no attributes,
     * and adds this FlowFile to the Processor's Input Queue
     *
     * @param data to enqueue
     */
    void enqueue(String data);

    /**
     * Copies the content from the given byte array into memory and creates a
     * FlowFile from this content with the given attributes and adds this
     * FlowFile to the Processor's Input Queue
     *
     * @param data to enqueue
     * @param attributes to use for enqueued item
     */
    void enqueue(byte[] data, Map<String, String> attributes);

    /**
     * Creates a FlowFile with the content set to the given string (in UTF-8 format), with the given attributes,
     * and adds this FlowFile to the Processor's Input Queue
     *
     * @param data to enqueue
     * @param attributes to use for enqueued item
     */
    void enqueue(String data, Map<String, String> attributes);

    /**
     * Reads the content from the given {@link InputStream} into memory and
     * creates a FlowFile from this content with no attributes and adds this
     * FlowFile to the Processor's Input Queue
     *
     * @param data to source data from
     */
    void enqueue(InputStream data);

    /**
     * Reads the content from the given {@link InputStream} into memory and
     * creates a FlowFile from this content with the given attributes and adds
     * this FlowFile to the Processor's Input Queue
     *
     * @param data source of data
     * @param attributes to use for flow files
     */
    void enqueue(InputStream data, Map<String, String> attributes);

    /**
     * Copies the contents of the given {@link MockFlowFile} into a byte array
     * and returns that byte array.
     *
     * @param flowFile to get content for
     * @return byte array of flowfile content
     */
    byte[] getContentAsByteArray(MockFlowFile flowFile);

    /**
     * Returns a List of FlowFiles in the order in which they were transferred
     * to the given relationship
     *
     * @param relationship to get flowfiles for
     * @return flowfiles transfered to given relationship
     */
    List<MockFlowFile> getFlowFilesForRelationship(String relationship);

    /**
     * Returns a List of FlowFiles in the order in which they were transferred
     * to the given relationship
     *
     * @param relationship to get flowfiles for
     * @return flowfiles transfered to given relationship
     */
    List<MockFlowFile> getFlowFilesForRelationship(Relationship relationship);

    /**
     * @return the {@link ProvenanceReporter} that will be used by the
     *         configured {@link Processor} for reporting Provenance Events
     */
    ProvenanceReporter getProvenanceReporter();

    /**
     * @return the current size of the Processor's Input Queue
     */
    QueueSize getQueueSize();

    /**
     * @param name of counter
     * @return the current value of the counter with the specified name, or null
     *         if no counter exists with the specified name
     */
    Long getCounterValue(String name);

    /**
     * @return the number of FlowFiles that have been removed from the system
     */
    int getRemovedCount();

    /**
     * Indicates to the Framework that the given Relationship should be
     * considered "available", meaning that the queues of all Connections that
     * contain this Relationship are not full. This is generally used only when
     * dealing with Processors that use the
     * {@link org.apache.nifi.processor.annotation.TriggerWhenAnyDestinationAvailable}
     * annotation.
     *
     * @param relationship to mark as available
     */
    void setRelationshipAvailable(Relationship relationship);

    /**
     * Indicates to the Framework that the given Relationship with the given
     * name should be considered "available", meaning that the queues of all
     * Connections that contain this Relationship are not full. This is
     * generally used only when dealing with Processors that use the
     * {@link org.apache.nifi.processor.annotation.TriggerWhenAnyDestinationAvailable}
     *
     * @param relationshipName relationship name
     */
    void setRelationshipAvailable(String relationshipName);

    /**
     * Indicates to the Framework that the given Relationship should NOT be
     * considered "available", meaning that the queue of at least one Connection
     * that contain this Relationship is full. This is generally used only when
     * dealing with Processors that use the
     * {@link org.apache.nifi.processor.annotation.TriggerWhenAnyDestinationAvailable}
     * annotation.
     *
     * @param relationship to mark as unavailable
     */
    void setRelationshipUnavailable(Relationship relationship);

    /**
     * Indicates to the Framework that the Relationship with the given name
     * should NOT be considered "available", meaning that the queue of at least
     * one Connection that contain this Relationship is full. This is generally
     * used only when dealing with Processors that use the
     * {@link org.apache.nifi.processor.annotation.TriggerWhenAnyDestinationAvailable}
     *
     * @param relationshipName name of relationship.
     */
    void setRelationshipUnavailable(String relationshipName);

    /**
     * Indicates to the framework that the configured processor has one or more
     * incoming connections.
     *
     * @param hasIncomingConnection whether or not the configured processor should behave as though it has an incoming connection
     */
    void setIncomingConnection(boolean hasIncomingConnection);

    /**
     * Indicates to the framework that the configured processor has one or more incoming
     * connections for which the processor is not also the source.
     *
     * @param hasNonLoopConnection whether or not the configured processor should behave as though it has a non-looping incoming connection
     */
    void setNonLoopConnection(boolean hasNonLoopConnection);

    /**
     * Indicates to the Framework that the configured processor has a connection for the given Relationship.
     *
     * @param relationship that has a connection
     */
    void addConnection(Relationship relationship);

    /**
     * Indicates to the Framework that the configured processor has a connection for the
     * Relationship with the given name.
     *
     * @param relationshipName name of relationship that has a connection
     */
    void addConnection(String relationshipName);

    /**
     * Removes the connection for the given Relationship from the configured processor.
     *
     * @param relationship to remove
     */
    void removeConnection(Relationship relationship);

    /**
     * Removes the connection for the relationship with the given name from the configured processor.
     *
     * @param relationshipName name of the relationship to remove
     */
    void removeConnection(String relationshipName);

    /**
     * Adds the given {@link ControllerService} to this TestRunner so that the
     * configured Processor can access it using the given
     * <code>identifier</code>. The ControllerService is not expected to be
     * initialized, as the framework will create the appropriate
     * {@link org.apache.nifi.controller.ControllerServiceInitializationContext ControllerServiceInitializationContext}
     * and initialize the ControllerService with no specified properties.
     *
     * This will call any method on the given Controller Service that is
     * annotated with the
     * {@link org.apache.nifi.annotation.lifecycle.OnAdded @OnAdded} annotation.
     *
     * @param identifier of service
     * @param service the service
     * @throws InitializationException ie
     */
    void addControllerService(String identifier, ControllerService service) throws InitializationException;

    /**
     * Adds the given {@link ControllerService} to this TestRunner so that the
     * configured Processor can access it using the given
     * <code>identifier</code>. The ControllerService is not expected to be
     * initialized, as the framework will create the appropriate
     * {@link org.apache.nifi.controller.ControllerServiceInitializationContext ControllerServiceInitializationContext}
     * and initialize the ControllerService with the given properties.
     *
     * This will call any method on the given Controller Service that is
     * annotated with the
     * {@link org.apache.nifi.annotation.lifecycle.OnAdded @OnAdded} annotation.
     *
     * @param identifier of service
     * @param service the service
     * @param properties service properties
     * @throws InitializationException ie
     */
    void addControllerService(String identifier, ControllerService service, Map<String, String> properties) throws InitializationException;

    /**
     * <p>
     * Marks the Controller Service as enabled so that it can be used by other
     * components.
     * </p>
     *
     * <p>
     * This method will result in calling any method in the Controller Service
     * that is annotated with the
     * {@link org.apache.nifi.annotation.lifecycle.OnEnabled @OnEnabled}
     * annotation.
     * </p>
     *
     * @param service the service to enable
     */
    void enableControllerService(ControllerService service);

    /**
     * <p>
     * Marks the Controller Service as disabled so that it cannot be used by
     * other components.
     * </p>
     *
     * <p>
     * This method will result in calling any method in the Controller Service
     * that is annotated with the
     * {@link org.apache.nifi.annotation.lifecycle.OnDisabled @OnDisabled}
     * annotation.
     * </p>
     *
     * @param service the service to disable
     */
    void disableControllerService(ControllerService service);

    /**
     * @param service the service
     * @return {@code true} if the given Controller Service is enabled,
     *         {@code false} if it is disabled
     *
     * @throws IllegalArgumentException if the given ControllerService is not
     *             known by this TestRunner (i.e., it has not been added via the
     *             {@link #addControllerService(String, ControllerService)} or
     *             {@link #addControllerService(String, ControllerService, Map)} method or
     *             if the Controller Service has been removed via the
     *             {@link #removeControllerService(ControllerService)} method.
     */
    boolean isControllerServiceEnabled(ControllerService service);

    /**
     * <p>
     * Removes the Controller Service from the TestRunner. This will call any
     * method on the ControllerService that is annotated with the
     * {@link org.apache.nifi.annotation.lifecycle.OnRemoved @OnRemoved}
     * annotation.
     * </p>
     *
     * @param service the service
     *
     * @throws IllegalStateException if the ControllerService is not disabled
     * @throws IllegalArgumentException if the given ControllerService is not
     *             known by this TestRunner (i.e., it has not been added via the
     *             {@link #addControllerService(String, ControllerService)} or
     *             {@link #addControllerService(String, ControllerService, Map)} method or
     *             if the Controller Service has been removed via the
     *             {@link #removeControllerService(ControllerService)} method.
     *
     */
    void removeControllerService(ControllerService service);

    /**
     * Sets the given property on the given ControllerService
     *
     * @param service to modify
     * @param property to modify
     * @param value value to use
     * @return result
     *
     * @throws IllegalStateException if the ControllerService is not disabled
     * @throws IllegalArgumentException if the given ControllerService is not
     *             known by this TestRunner (i.e., it has not been added via the
     *             {@link #addControllerService(String, ControllerService)} or
     *             {@link #addControllerService(String, ControllerService, Map)} method or
     *             if the Controller Service has been removed via the
     *             {@link #removeControllerService(ControllerService)} method.
     *
     */
    ValidationResult setProperty(ControllerService service, PropertyDescriptor property, String value);

    /**
     * Sets the given property on the given ControllerService
     *
     * @param service to modify
     * @param property to modify
     * @param value value to use
     * @return result
     *
     * @throws IllegalStateException if the ControllerService is not disabled
     * @throws IllegalArgumentException if the given ControllerService is not
     *             known by this TestRunner (i.e., it has not been added via the
     *             {@link #addControllerService(String, ControllerService)} or
     *             {@link #addControllerService(String, ControllerService, Map)} method or
     *             if the Controller Service has been removed via the
     *             {@link #removeControllerService(ControllerService)} method.
     *
     */
    ValidationResult setProperty(ControllerService service, PropertyDescriptor property, AllowableValue value);

    /**
     * Sets the property with the given name on the given ControllerService
     *
     * @param service to modify
     * @param propertyName to modify
     * @param value value to use
     * @return result
     *
     * @throws IllegalStateException if the ControllerService is not disabled
     * @throws IllegalArgumentException if the given ControllerService is not
     *             known by this TestRunner (i.e., it has not been added via the
     *             {@link #addControllerService(String, ControllerService)} or
     *             {@link #addControllerService(String, ControllerService, Map)} method or
     *             if the Controller Service has been removed via the
     *             {@link #removeControllerService(ControllerService)} method.
     *
     */
    ValidationResult setProperty(ControllerService service, String propertyName, String value);

    /**
     * Sets the annontation data of the given service to the provided annotation
     * data.
     *
     * @param service to modify
     * @param annotationData the data
     *
     * @throws IllegalStateException if the Controller Service is not disabled
     *
     * @throws IllegalArgumentException if the given ControllerService is not
     *             known by this TestRunner (i.e., it has not been added via the
     *             {@link #addControllerService(String, ControllerService)} or
     *             {@link #addControllerService(String, ControllerService, Map)} method or
     *             if the Controller Service has been removed via the
     *             {@link #removeControllerService(ControllerService)} method.
     */
    void setAnnotationData(ControllerService service, String annotationData);

    /**
     * @param identifier of controller service
     * @return the {@link ControllerService} that is registered with the given
     *         identifier, or <code>null</code> if no Controller Service exists with the
     *         given identifier
     */
    ControllerService getControllerService(String identifier);

    /**
     * Assert that the currently configured set of properties/annotation data
     * are valid for the given Controller Service.
     *
     * @param service the service to validate
     * @throws IllegalArgumentException if the given ControllerService is not
     *             known by this TestRunner (i.e., it has not been added via the
     *             {@link #addControllerService(String, ControllerService)} or
     *             {@link #addControllerService(String, ControllerService, Map)} method or
     *             if the Controller Service has been removed via the
     *             {@link #removeControllerService(ControllerService)} method.
     */
    void assertValid(ControllerService service);

    /**
     * Assert that the currently configured set of properties/annotation data
     * are NOT valid for the given Controller Service.
     *
     * @param service the service to validate
     * @throws IllegalArgumentException if the given ControllerService is not
     *             known by this TestRunner (i.e., it has not been added via the
     *             {@link #addControllerService(String, ControllerService)} or
     *             {@link #addControllerService(String, ControllerService, Map)} method or
     *             if the Controller Service has been removed via the
     *             {@link #removeControllerService(ControllerService)} method.
     *
     */
    void assertNotValid(ControllerService service);

    /**
     * @param <T> type of service
     * @param identifier identifier of service
     * @param serviceType type of service
     * @return the {@link ControllerService} that is registered with the given
     *         identifier, cast as the provided service type, or <code>null</code> if no
     *         Controller Service exists with the given identifier
     *
     * @throws ClassCastException if the identifier given is registered for a
     *             Controller Service but that Controller Service is not of the type
     *             specified
     */
    <T extends ControllerService> T getControllerService(String identifier, Class<T> serviceType);

    /**
     * Specifies whether or not the TestRunner will validate the use of
     * Expression Language. By default, the value is <code>true</code>, which
     * means that an Exception will be thrown if the Processor attempts to
     * obtain the configured value of a Property without calling
     * {@link org.apache.nifi.components.PropertyValue#evaluateAttributeExpressions evaluateAttributeExpressions}
     * on the Property Value or if
     * {@link org.apache.nifi.components.PropertyValue#evaluateAttributeExpressions evaluateAttributeExpressions}
     * is called but the PropertyDescriptor indicates that the Expression
     * Language is not supported.
     *
     * <p>
     * <b>See Also:
     * </b>{@link PropertyDescriptor.Builder#expressionLanguageSupported(boolean)}
     * </p>
     *
     * @param validate whether there is any need to validate the EL was used
     */
    void setValidateExpressionUsage(boolean validate);

    /**
     * Removes the {@link PropertyDescriptor} from the {@link ProcessContext},
     * effectively setting its value to null, or the property's default value, if it has one.
     *
     * @param descriptor of property to remove
     * @return <code>true</code> if removed, <code>false</code> if the property was not set
     */
    boolean removeProperty(PropertyDescriptor descriptor);

    /**
     * Returns a {@link List} of all {@link ProvenanceEventRecord}s that were
     * emitted by the Processor
     *
     * @return a List of all Provenance Events that were emitted by the
     *         Processor
     */
    List<ProvenanceEventRecord> getProvenanceEvents();

    /**
     * Clears the Provenance Events that have been emitted by the Processor
     */
    void clearProvenanceEvents();

    /**
<<<<<<< HEAD
     * Returns the {@link MockProcessorLog} that is used by the Processor under test.
     * @return the logger
     */
    public MockProcessorLog getLogger();

    /**
     * Returns the {@link MockProcessorLog} that is used by the specified controller service.
     *
     * @param identifier a controller service identifier
     * @return the logger
     */
    public MockProcessorLog getControllerServiceLogger(final String identifier);
=======
     * @return the State Manager that is used to stored and retrieve state
     */
    MockStateManager getStateManager();

    /**
     * @param service the controller service of interest
     * @return the State Manager that is used to store and retrieve state for the given controller service
     */
    MockStateManager getStateManager(ControllerService service);
>>>>>>> 16f18524
}<|MERGE_RESOLUTION|>--- conflicted
+++ resolved
@@ -827,7 +827,6 @@
     void clearProvenanceEvents();
 
     /**
-<<<<<<< HEAD
      * Returns the {@link MockProcessorLog} that is used by the Processor under test.
      * @return the logger
      */
@@ -840,7 +839,8 @@
      * @return the logger
      */
     public MockProcessorLog getControllerServiceLogger(final String identifier);
-=======
+
+    /**
      * @return the State Manager that is used to stored and retrieve state
      */
     MockStateManager getStateManager();
@@ -850,5 +850,4 @@
      * @return the State Manager that is used to store and retrieve state for the given controller service
      */
     MockStateManager getStateManager(ControllerService service);
->>>>>>> 16f18524
 }