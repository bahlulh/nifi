--- conflicted
+++ resolved
@@ -19,11 +19,7 @@
     <parent>
         <artifactId>nifi-aws-bundle</artifactId>
         <groupId>org.apache.nifi</groupId>
-<<<<<<< HEAD
-        <version>1.9.2-SNAPSHOT</version>
-=======
         <version>1.9.3-SNAPSHOT</version>
->>>>>>> 4255528a
     </parent>
 
     <artifactId>nifi-aws-abstract-processors</artifactId>
@@ -84,11 +80,7 @@
         <dependency>
             <groupId>org.apache.nifi</groupId>
             <artifactId>nifi-aws-service-api</artifactId>
-<<<<<<< HEAD
-            <version>1.9.2-SNAPSHOT</version>
-=======
             <version>1.9.3-SNAPSHOT</version>
->>>>>>> 4255528a
         </dependency>
         <dependency>
             <groupId>org.apache.nifi</groupId>
@@ -97,11 +89,7 @@
         <dependency>
             <groupId>org.apache.nifi</groupId>
             <artifactId>nifi-utils</artifactId>
-<<<<<<< HEAD
-            <version>1.9.2-SNAPSHOT</version>
-=======
             <version>1.9.3-SNAPSHOT</version>
->>>>>>> 4255528a
         </dependency>
         <dependency>
             <groupId>org.apache.nifi</groupId>
