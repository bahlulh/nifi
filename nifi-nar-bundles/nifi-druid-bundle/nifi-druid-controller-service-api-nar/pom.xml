--- conflicted
+++ resolved
@@ -18,11 +18,7 @@
     <parent>
         <groupId>org.apache.nifi</groupId>
         <artifactId>nifi-druid-bundle</artifactId>
-<<<<<<< HEAD
-        <version>1.9.2-SNAPSHOT</version>
-=======
         <version>1.9.3-SNAPSHOT</version>
->>>>>>> 4255528a
     </parent>
 
     <artifactId>nifi-druid-controller-service-api-nar</artifactId>
@@ -32,21 +28,13 @@
         <dependency>
             <groupId>org.apache.nifi</groupId>
             <artifactId>nifi-standard-services-api-nar</artifactId>
-<<<<<<< HEAD
-            <version>1.9.2-SNAPSHOT</version>
-=======
             <version>1.9.3-SNAPSHOT</version>
->>>>>>> 4255528a
             <type>nar</type>
         </dependency>
         <dependency>
             <groupId>org.apache.nifi</groupId>
             <artifactId>nifi-druid-controller-service-api</artifactId>
-<<<<<<< HEAD
-            <version>1.9.2-SNAPSHOT</version>
-=======
             <version>1.9.3-SNAPSHOT</version>
->>>>>>> 4255528a
         </dependency>
     </dependencies>
 </project>