--- conflicted
+++ resolved
@@ -18,11 +18,7 @@
     <parent>
         <groupId>org.apache.nifi</groupId>
         <artifactId>nifi-commons</artifactId>
-<<<<<<< HEAD
-        <version>1.9.2-SNAPSHOT</version>
-=======
         <version>1.9.3-SNAPSHOT</version>
->>>>>>> 4255528a
     </parent>
     <artifactId>nifi-socket-utils</artifactId>
     <description>Utilities for socket communication</description>
@@ -34,20 +30,12 @@
         <dependency>
             <groupId>org.apache.nifi</groupId>
             <artifactId>nifi-security-utils</artifactId>
-<<<<<<< HEAD
-            <version>1.9.2-SNAPSHOT</version>
-=======
             <version>1.9.3-SNAPSHOT</version>
->>>>>>> 4255528a
         </dependency>
         <dependency>
             <groupId>org.apache.nifi</groupId>
             <artifactId>nifi-logging-utils</artifactId>
-<<<<<<< HEAD
-            <version>1.9.2-SNAPSHOT</version>
-=======
             <version>1.9.3-SNAPSHOT</version>
->>>>>>> 4255528a
         </dependency>
         <dependency>
             <groupId>commons-net</groupId>
@@ -67,11 +55,7 @@
         <dependency>
             <groupId>org.apache.nifi</groupId>
             <artifactId>nifi-properties</artifactId>
-<<<<<<< HEAD
-            <version>1.9.2-SNAPSHOT</version>
-=======
             <version>1.9.3-SNAPSHOT</version>
->>>>>>> 4255528a
         </dependency>
     </dependencies>
 </project>